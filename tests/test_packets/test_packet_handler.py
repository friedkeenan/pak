import asyncio
import pak
import pytest

def test_register():
    def listener(packet):
        pass

    handler = pak.PacketHandler()

    with pytest.raises(TypeError):
        # No packet types passed.
        handler.register_packet_listener(listener)

    handler.register_packet_listener(listener, pak.Packet)

    assert handler.is_listener_registered(listener)

    with pytest.raises(ValueError, match="registered"):
        # 'listener' is already registered.
        handler.register_packet_listener(listener, pak.Packet)

    handler.unregister_packet_listener(listener)

    assert not handler.is_listener_registered(listener)

def test_listeners_for_packet():
    def listener(packet):
        pass

    handler = pak.PacketHandler()
    handler.register_packet_listener(listener, pak.Packet, flag=True)

    assert handler.listeners_for_packet(pak.Packet())             == []
    assert handler.listeners_for_packet(pak.Packet(), flag=False) == []

    assert handler.listeners_for_packet(pak.Packet(), flag=True) == [listener]

    assert handler.listeners_for_packet(pak.Packet)             == []
    assert handler.listeners_for_packet(pak.Packet, flag=False) == []

    assert handler.listeners_for_packet(pak.Packet, flag=True) == [listener]

def test_has_packet_listener():
    def listener(packet):
        pass

    handler = pak.PacketHandler()
    handler.register_packet_listener(listener, pak.Packet, flag=True)

    assert not handler.has_packet_listener(pak.Packet())
    assert not handler.has_packet_listener(pak.Packet(), flag=False)

    assert handler.has_packet_listener(pak.Packet(), flag=True)

    assert not handler.has_packet_listener(pak.Packet)
    assert not handler.has_packet_listener(pak.Packet, flag=False)

    assert handler.has_packet_listener(pak.Packet, flag=True)

class GeneralPacket(pak.Packet):
        pass

class DerivedPacket(GeneralPacket):
    pass

class MoreDerivedPacket(DerivedPacket):
    pass

class AdjacentDerivedPacket(GeneralPacket):
    pass

class UnrelatedPacket(pak.Packet):
    pass

class MostDerivedHandler(pak.PacketHandler):
    def __repr__(self):
        return "REPR"

    @pak.most_derived_packet_listener(GeneralPacket)
    def most_derived(self):
        return GeneralPacket

    @most_derived.derived_listener(DerivedPacket)
    def most_derived(self):
        return DerivedPacket

    @most_derived.derived_listener(MoreDerivedPacket)
    def most_derived(self):
        return MoreDerivedPacket

    @most_derived.derived_listener(AdjacentDerivedPacket)
    def most_derived(self):
        return AdjacentDerivedPacket

def test_most_derived_packet_listener():
    assert repr(MostDerivedHandler.most_derived) == "<most_derived_packet_listener tests.test_packets.test_packet_handler.MostDerivedHandler.most_derived>"

    handler = MostDerivedHandler()

    assert repr(handler.most_derived) == "<bound most_derived_packet_listener MostDerivedHandler.most_derived of REPR>"

    assert handler.most_derived == handler.most_derived
    assert hash(handler.most_derived) == hash(handler.most_derived)
    with pytest.raises(TypeError, match="immutable"):
        handler.most_derived.attr = 1

    assert handler.is_listener_registered(handler.most_derived)

    assert handler.listeners_for_packet(GeneralPacket())[0]()         is GeneralPacket
    assert handler.listeners_for_packet(DerivedPacket())[0]()         is DerivedPacket
    assert handler.listeners_for_packet(MoreDerivedPacket())[0]()     is MoreDerivedPacket
    assert handler.listeners_for_packet(AdjacentDerivedPacket())[0]() is AdjacentDerivedPacket

    assert handler.listeners_for_packet(UnrelatedPacket) == []

def test_most_derived_packet_listener_override():
    with pytest.raises(ValueError, match="GeneralPacket"):
        class BadHandler(pak.PacketHandler):
            @pak.most_derived_packet_listener(GeneralPacket)
            def most_derived(self):
                pass

            @most_derived.derived_listener(GeneralPacket)
            def most_derived(self):
                pass

    class GoodHandler(pak.PacketHandler):
        @pak.most_derived_packet_listener(GeneralPacket)
        def most_derived(self):
            return "original"

        @most_derived.derived_listener(GeneralPacket, override=True)
        def most_derived(self):
            return "overridden"

    handler = GoodHandler()

    assert handler.listeners_for_packet(GeneralPacket())[0]() == "overridden"

def test_most_derived_packet_listener_not_subclass():
    with pytest.raises(ValueError, match="UnrelatedPacket.*GeneralPacket"):
        class BadHandler(pak.PacketHandler):
            @pak.most_derived_packet_listener(GeneralPacket)
            def most_derived(self):
                pass

            @most_derived.derived_listener(UnrelatedPacket)
            def most_derived(self):
                pass

    with pytest.raises(ValueError, match="GeneralPacket.*DerivedPacket"):
        class BadHandler(pak.PacketHandler):
            @pak.most_derived_packet_listener(DerivedPacket)
            def most_derived(self):
                pass

            @most_derived.derived_listener(GeneralPacket)
            def most_derived(self):
                pass

def test_most_derived_packet_listener_copies():
    class TestHandler(pak.PacketHandler):
        @pak.most_derived_packet_listener(GeneralPacket)
        def most_derived_orig(self):
            return GeneralPacket

        @most_derived_orig.derived_listener(DerivedPacket)
        def most_derived_new(self):
            return DerivedPacket

    assert TestHandler.most_derived_orig is not TestHandler.most_derived_new

    handler = TestHandler()

    general_listeners = handler.listeners_for_packet(GeneralPacket())
    derived_listeners = handler.listeners_for_packet(DerivedPacket())

    assert len(general_listeners) == 2
    assert len(derived_listeners) == 2

    # Both return 'GeneralPacket'.
    assert {listener() for listener in general_listeners} == {GeneralPacket}

    # One returns 'GeneralPacket', one returns 'DerivedPacket'.
    #
    # We shouldn't check the order of the listeners because that is a fragile
    # interface that ultimately depends on the alphabetical order of the listeners.
    assert {listener() for listener in derived_listeners} == {GeneralPacket, DerivedPacket}

async def test_async_listener_tasks():
    handler = pak.AsyncPacketHandler()

    async def unending_listener():
        while True:
            await pak.util.yield_exec()

    handler.register_packet_listener(unending_listener, pak.Packet)
    async with handler.listener_task_group(listen_sequentially=False) as group:
        for listener in handler.listeners_for_packet(pak.Packet()):
            unending_listener_task = group.create_task(asyncio.shield(listener()))

    assert not unending_listener_task.done()

    try:
        # We make sure we don't wait for the tasks to finish.
        await asyncio.wait_for(handler.end_listener_tasks(timeout=0), timeout=1)

    except asyncio.TimeoutError:
        # This should never happen since the listener tasks should be canceled.
        assert False

    assert unending_listener_task.done()

<<<<<<< HEAD
=======
    try:
        await unending_listener_task

        # The task should never return because it
        # was canceled and otherwise never ends.
        assert False

    except asyncio.CancelledError:
        # The task should have been canceled by
        # the call to 'handler.end_listener_tasks'.
        pass

@pytest.mark.asyncio
>>>>>>> 1f8fcc7e
async def test_async_listener_nonsequential_tasks_forward_return():
    handler = pak.AsyncPacketHandler()

    async def returning_listener():
        return 1

    handler.register_packet_listener(returning_listener, pak.Packet)
    async with handler.listener_task_group(listen_sequentially=False) as group:
        for listener in handler.listeners_for_packet(pak.Packet()):
            returning_listener_task = group.create_task(listener())

    await handler.end_listener_tasks()

    assert returning_listener_task.result() == 1

async def test_async_listener_tasks_sequential():
    handler = pak.AsyncPacketHandler()

    async def yielding_listener():
        await pak.util.yield_exec()

        return 1

    handler.register_packet_listener(yielding_listener, pak.Packet)
    async with handler.listener_task_group(listen_sequentially=True) as group:
        for listener in handler.listeners_for_packet(pak.Packet()):
            yielding_listener_task = group.create_task(listener())

    assert yielding_listener_task.done()
    assert not yielding_listener_task.cancelled()

    # Make sure the return value is forwarded.
    assert yielding_listener_task.result() == 1

async def test_async_listener_tasks_sequential_independent():
    handler = pak.AsyncPacketHandler()

    async def sequential_listener():
        # NOTE: Unfortunately this touches an implementation
        # detail to see if sequential listener tasks are
        # independent. The only alternative I can think of
        # would be to have a test that loops forever if it
        # fails, which sucks. I don't know which is better.
        # Probably this.
        assert len(handler._listener_tasks) == 0

        await pak.util.yield_exec()

    handler.register_packet_listener(sequential_listener, pak.Packet)

    async with handler.listener_task_group(listen_sequentially=True) as group:
        for listener in handler.listeners_for_packet(pak.Packet()):
            sequential_task = group.create_task(listener())

    assert sequential_task.done()
    assert not sequential_task.cancelled()<|MERGE_RESOLUTION|>--- conflicted
+++ resolved
@@ -212,8 +212,6 @@
 
     assert unending_listener_task.done()
 
-<<<<<<< HEAD
-=======
     try:
         await unending_listener_task
 
@@ -226,8 +224,6 @@
         # the call to 'handler.end_listener_tasks'.
         pass
 
-@pytest.mark.asyncio
->>>>>>> 1f8fcc7e
 async def test_async_listener_nonsequential_tasks_forward_return():
     handler = pak.AsyncPacketHandler()
 
